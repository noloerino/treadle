--- conflicted
+++ resolved
@@ -92,19 +92,7 @@
         |
       """.stripMargin
 
-<<<<<<< HEAD
     val tester = TreadleTester(Seq(FirrtlSourceAnnotation(input)))
-=======
-    val optionsManager = new TreadleOptionsManager {
-      treadleOptions = treadleOptions.copy(
-        writeVCD = false,
-        setVerbose = true,
-        showFirrtlAtLoad = false
-      )
-    }
-
-    val tester = TreadleTester(input, optionsManager)
->>>>>>> a03b969a
 
     tester.poke("reset", 1)
     tester.step(3)
