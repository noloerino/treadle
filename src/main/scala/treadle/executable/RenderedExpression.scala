// See LICENSE for license details.

package treadle.executable

import scala.collection.mutable


object RenderHelper {

  implicit class ExpressionHelper(val sc: StringContext) extends AnyVal {
    def expression(args: Any*): ExpressionView = {
      new ExpressionView(sc, args.toSeq)
    }
  }

}

class ExpressionView(val sc: StringContext, val args: Seq[Any])

class SymbolAtDepth(val symbol: Symbol, val displayDepth: Int, val lookBackDepth: Int)

object SymbolAtDepth {
  def apply(symbol: Symbol, displayDepth: Int, lookBackDepth: Int): SymbolAtDepth = {
    new SymbolAtDepth(symbol, displayDepth, lookBackDepth)
  }
}


/**
  * This class answers the question why does the given symbol have a particular value,
  * it shows all arguments of PrimOPs and should only show any symbols value once.
  * Muxes only show the expanded derivation of the branch taken
  * Display goes from top to bottom since it is usually the top value one wants
  * to see rendered last.
  *
  * @param dataStore        current state
  * @param symbolTable      the symbol table
  * @param expressionViews  expression information
  */
class ExpressionViewRenderer(
    dataStore: DataStore,
    symbolTable: SymbolTable,
    expressionViews: Map[Symbol, ExpressionView]
) {

  private def order(symbolAtDepth: SymbolAtDepth) = symbolAtDepth.displayDepth

  private val symbolsToDo = new mutable.PriorityQueue[SymbolAtDepth]()(Ordering.by(order))
  private val symbolsSeen = new mutable.HashSet[Symbol]()

  //scalastyle:off cyclomatic.complexity method.length
  private def renderInternal(currentOutputFormat: String = "d"): String = {
    val builder = new StringBuilder()

    def formatOutput(value: BigInt): String = {
      currentOutputFormat match {
        case "d" => value.toString
        case "h" | "x" => f"0x$value%x"
        case "b" => s"b${value.toString(2)}"
      }
    }

    def renderView(view: ExpressionView, displayDepth: Int, lookBackDepth: Int): String = {
      val builder = new StringBuilder()

      val sc = view.sc
      val args = view.args

      /**
        * If the current view is a Mux it would ordinarily show the derivation of all of
        * its arguments, to compact things we will mark the symbols associated with the
        * mux branch NOT taken as having been seen, so we won't pursue them
        */
      def checkForMux(): Unit = {
        if(sc.parts.head == "Mux(") {
          args.head match {
            case ev: ExpressionView =>
              ev.args.head match {
                case ms: Symbol =>
                  val arg = args.drop(if(dataStore(ms) > 0) 2 else 1).head
                  arg match {
                    case ev2: ExpressionView =>
                      ev2.args.head match {
                        case sss: Symbol =>
                          symbolsSeen += sss
                        case _ =>
                      }
                    case _ =>
                  }
                case value: Big =>
                  val arg = args.drop(if(value > 0) 2 else 1).head
                  arg match {
                    case ev2: ExpressionView =>
                      ev2.args.head match {
                        case sss: Symbol =>
                          symbolsSeen += sss
                        case _ =>
                      }
                    case _ =>
                  }
                case x =>
                  x.toString
              }
            case ms: Symbol =>
              val arg = args.drop(if(dataStore(ms) > 0) 2 else 1).head
              arg match {
                case ev2: ExpressionView =>
                  ev2.args.head match {
                    case sss: Symbol =>
                      symbolsSeen += sss
                    case _ =>
                  }
                case _ =>
              }
            case x =>
              x.toString

          }
        }
      }

      checkForMux()

      builder ++= sc.parts.head
      val argStrings = args.map {
        case symbol: Symbol =>
          if(! (
                  symbolTable.isRegister(symbol.name) ||
                          symbolTable.inputPortsNames.contains(symbol.name) ||
                          symbolsSeen.contains(symbol)
                  )) {
            symbolsToDo.enqueue(SymbolAtDepth(symbol, displayDepth + 1, lookBackDepth))
          }

          val value = symbol.normalize(dataStore.earlierValue(symbol, lookBackDepth))

          val string = s"${symbol.name} <= " +
                  (if(lookBackDepth > 0) Console.RED else "") +
                  s"${formatOutput(value)}" +
                  (if(lookBackDepth > 0) Console.RESET else "")
          string

        case subView: ExpressionView =>
          renderView(subView, displayDepth + 1, lookBackDepth)

        case other => other.toString
      }

      argStrings.zip(sc.parts.tail).foreach { case (s1, s2) =>
        builder ++= s1
        builder ++= s2
      }
      builder.toString()
    }

    while (symbolsToDo.nonEmpty) {
      val symbolAtDepth = symbolsToDo.dequeue()
      val symbol = symbolAtDepth.symbol

      if(! symbolsSeen.contains(symbol)) {
        symbolsSeen += symbol
        val lookBackDepth = symbolAtDepth.lookBackDepth
        val currentValue = symbol.normalize(dataStore.earlierValue(symbol, lookBackDepth))
        val adjustedLookBackDepth = lookBackDepth + (if (symbolTable.isRegister(symbol.name)) 1 else 0)

        expressionViews.get(symbol).foreach { view =>
          builder ++= "  " * symbolAtDepth.displayDepth
          builder ++= s"${symbol.name} <= "
          if (lookBackDepth > 0) {
            builder ++= Console.RED
          }
          builder ++= s"${formatOutput(currentValue)} : "
          if (lookBackDepth > 0) {
            builder ++= Console.RESET
          }
          builder ++= renderView(view, symbolAtDepth.displayDepth, adjustedLookBackDepth)
          if (adjustedLookBackDepth > lookBackDepth) {
            builder ++= s" :  Values in red are from $adjustedLookBackDepth cycle"
            builder ++= (if (adjustedLookBackDepth > 1) "s before" else " before")
          }
          builder ++= "\n"
        }
      }
    }

<<<<<<< HEAD
=======
    // This reverses the top to bottom display order, leaves selected rendered symbol and end of output
    // making it easiser to see in repl mode
>>>>>>> 22b6c7d9
    val result = builder.toString().split("""\n""").reverse.mkString("\n")
    result
  }

  def render(symbol: Symbol, lookBackDepth: Int = 0, outputFormat: String = "d"): String = {
    symbolsToDo.enqueue(SymbolAtDepth(symbol, 0, lookBackDepth))

    renderInternal(outputFormat)
  }
}




<|MERGE_RESOLUTION|>--- conflicted
+++ resolved
@@ -125,19 +125,19 @@
       val argStrings = args.map {
         case symbol: Symbol =>
           if(! (
-                  symbolTable.isRegister(symbol.name) ||
-                          symbolTable.inputPortsNames.contains(symbol.name) ||
-                          symbolsSeen.contains(symbol)
-                  )) {
+            symbolTable.isRegister(symbol.name) ||
+              symbolTable.inputPortsNames.contains(symbol.name) ||
+              symbolsSeen.contains(symbol)
+            )) {
             symbolsToDo.enqueue(SymbolAtDepth(symbol, displayDepth + 1, lookBackDepth))
           }
 
           val value = symbol.normalize(dataStore.earlierValue(symbol, lookBackDepth))
 
           val string = s"${symbol.name} <= " +
-                  (if(lookBackDepth > 0) Console.RED else "") +
-                  s"${formatOutput(value)}" +
-                  (if(lookBackDepth > 0) Console.RESET else "")
+              (if(lookBackDepth > 0) Console.RED else "") +
+              s"${formatOutput(value)}" +
+              (if(lookBackDepth > 0) Console.RESET else "")
           string
 
         case subView: ExpressionView =>
@@ -183,11 +183,8 @@
       }
     }
 
-<<<<<<< HEAD
-=======
     // This reverses the top to bottom display order, leaves selected rendered symbol and end of output
     // making it easiser to see in repl mode
->>>>>>> 22b6c7d9
     val result = builder.toString().split("""\n""").reverse.mkString("\n")
     result
   }
